import numpy as np


<<<<<<< HEAD
class LatticeQuantizer:
    def __init__(self, G, Q_nn, q, beta=1):
=======
class Quantizer:
    def __init__(self, G, Q_nn, q, beta):
        self.beta = beta
        self.q = q
>>>>>>> a2637357
        self.G = G
        self.Q_nn = Q_nn
        self.q = q
        self.beta = beta

    def encode(self, x):
        t = self.Q_nn(x / self.beta)
        y = np.dot(np.linalg.inv(self.G), t)
        enc = np.mod(np.round(y), self.q).astype(int)
        return enc

    def decode(self, y):
        x_p = np.dot(self.G, y)
        x_pp = self.q * self.Q_nn(x_p / self.q)
        return self.beta * (x_p - x_pp)

    def quantize(self, x):
        return self.decode(self.encode(x))


class NestedLatticeQuantizer:
    def __init__(self, G, Q_nn, q):
        self.G = G
<<<<<<< HEAD
        self.Q_nn = Q_nn
        self.q = q

    def encode(self, x):
        b = np.mod(np.dot(np.linalg.inv(self.G), self.Q_nn(x)), self.q**2)
        b_l = np.mod(b, self.q)
        b_m = np.mod((b-b_l)/self.q, self.q)
=======
        self.Q_nn = lambda x: Q_nn(x + np.array([1e-7, 1e-6]))

    def encode(self, x):
        G_inv = np.linalg.inv(self.G)
        x_l = self.Q_nn(x)
        b_l = np.mod(np.dot(G_inv, x_l), self.q)
        b_m = np.mod(np.dot(G_inv, self.Q_nn(x_l / self.q)), self.q)
>>>>>>> a2637357
        return b_l, b_m

    def q_Q(self, x):
        return self.q * self.Q_nn(x / self.q)

    def decode(self, b_l, b_m):
<<<<<<< HEAD
        x_l_hat = np.dot(self.G, b_l) - self.q_Q(np.dot(self.G, b_l))
        x_m_hat = np.dot(self.G, b_m) - self.q_Q(np.dot(self.G, b_m))
        return x_l_hat + self.q*x_m_hat

    def quantize(self, x):
        bl, bm = self.encode(x)
        return self.decode(bl, bm)


=======
        x_l = np.dot(self.G, b_l) - self.q_Q(np.dot(self.G, b_l))
        x_m = np.dot(self.G, b_m) - self.q_Q(np.dot(self.G, b_m))
        return x_l + self.q*x_m

    def quantize(self, x):
        b_l, b_m = self.encode(x)
        x = self.decode(b_l, b_m)
        return x
>>>>>>> a2637357
<|MERGE_RESOLUTION|>--- conflicted
+++ resolved
@@ -1,15 +1,8 @@
 import numpy as np
 
 
-<<<<<<< HEAD
-class LatticeQuantizer:
-    def __init__(self, G, Q_nn, q, beta=1):
-=======
 class Quantizer:
     def __init__(self, G, Q_nn, q, beta):
-        self.beta = beta
-        self.q = q
->>>>>>> a2637357
         self.G = G
         self.Q_nn = Q_nn
         self.q = q
@@ -30,18 +23,10 @@
         return self.decode(self.encode(x))
 
 
-class NestedLatticeQuantizer:
+class NestedQuantizer:
     def __init__(self, G, Q_nn, q):
+        self.q = q
         self.G = G
-<<<<<<< HEAD
-        self.Q_nn = Q_nn
-        self.q = q
-
-    def encode(self, x):
-        b = np.mod(np.dot(np.linalg.inv(self.G), self.Q_nn(x)), self.q**2)
-        b_l = np.mod(b, self.q)
-        b_m = np.mod((b-b_l)/self.q, self.q)
-=======
         self.Q_nn = lambda x: Q_nn(x + np.array([1e-7, 1e-6]))
 
     def encode(self, x):
@@ -49,24 +34,12 @@
         x_l = self.Q_nn(x)
         b_l = np.mod(np.dot(G_inv, x_l), self.q)
         b_m = np.mod(np.dot(G_inv, self.Q_nn(x_l / self.q)), self.q)
->>>>>>> a2637357
         return b_l, b_m
 
     def q_Q(self, x):
         return self.q * self.Q_nn(x / self.q)
 
     def decode(self, b_l, b_m):
-<<<<<<< HEAD
-        x_l_hat = np.dot(self.G, b_l) - self.q_Q(np.dot(self.G, b_l))
-        x_m_hat = np.dot(self.G, b_m) - self.q_Q(np.dot(self.G, b_m))
-        return x_l_hat + self.q*x_m_hat
-
-    def quantize(self, x):
-        bl, bm = self.encode(x)
-        return self.decode(bl, bm)
-
-
-=======
         x_l = np.dot(self.G, b_l) - self.q_Q(np.dot(self.G, b_l))
         x_m = np.dot(self.G, b_m) - self.q_Q(np.dot(self.G, b_m))
         return x_l + self.q*x_m
@@ -74,5 +47,4 @@
     def quantize(self, x):
         b_l, b_m = self.encode(x)
         x = self.decode(b_l, b_m)
-        return x
->>>>>>> a2637357
+        return x